--- conflicted
+++ resolved
@@ -1,12 +1,7 @@
 import { TFile, MetadataCache, DataAdapter, Vault, FrontMatterCache, MarkdownView, Workspace } from 'obsidian'
 
-<<<<<<< HEAD
 import { Notice, getAllTags } from 'obsidian'
-import { CardContainer, EventDataObject, FrontMatterKeys } from './types'
-=======
-import { getAllTags } from 'obsidian'
-import { developerSettings } from './types'
->>>>>>> cda5d800
+import { CardContainer, developerSettings, EventDataObject, FrontMatterKeys } from './types'
 
 /**
  * Parse a tag and all its subtags into a list.
@@ -140,7 +135,6 @@
   return new Date( cleanedDate )
 }
 
-<<<<<<< HEAD
 /**
  * Create an internal link on the a timeline's event "note" card
  *
@@ -215,7 +209,8 @@
   }
 
   return editor
-=======
+}
+
 
 /**
  * A custom logging wrapper that only logs if we're in DEBUG mode.
@@ -227,5 +222,4 @@
   if ( !developerSettings.debug ) return
 
   console.log( message, object ?? '' )
->>>>>>> cda5d800
 }