<<<<<<< HEAD
=======
import { AcceptableEventElements, TimelinesSettings, developerSettings } from './types'

>>>>>>> cda5d800
import { App, PluginSettingTab, Setting } from 'obsidian'
import { AcceptableEventElements } from './types'
import TimelinesPlugin from './main'
import { logger } from './utils'

<<<<<<< HEAD
=======
export const DEFAULT_SETTINGS: TimelinesSettings = {
  eventElement: AcceptableEventElements.div,
  showEventCounter: true,
  showRibbonCommand: true,
  sortDirection: true,
  timelineTag: 'timeline',
}

const enableDeveloperSettings = (): void => {
  logger( 'clicked on the h2' )
  developerSettings.counter += 1
  if ( developerSettings.counter >= 5 ) {
    developerSettings.debug = true
  }
}

export const RENDER_TIMELINE: RegExp = /<!--TIMELINE BEGIN tags=['"]([^"]*?)['"]-->([\s\S]*?)<!--TIMELINE END-->/i

>>>>>>> cda5d800
export class TimelinesSettingTab extends PluginSettingTab {
  plugin: TimelinesPlugin

  constructor( app: App, plugin: TimelinesPlugin ) {
    super( app, plugin )
    this.plugin = plugin
  }

  display(): void {
    const { containerEl } = this

    containerEl.empty()
    containerEl.createEl( 'h2', { text: 'Timelines (Revamped) Settings' }, () => {
      return enableDeveloperSettings()
    })

    if ( developerSettings.debug ) {
      new Setting( containerEl )
        .setName( 'Debug Mode' )
        .setDesc( 'This button only shows when debug mode is ON. Click to disable.' )
        .addButton(( button ) => {
          return button
            .setButtonText( 'Disable Debug Mode' )
            .onClick(( e ) => {
              logger( '', e )

              developerSettings.debug = false
              developerSettings.counter = 0

              this.display()
            })
        })
    }

    new Setting( containerEl )
      .setName( 'Default timeline tag' )
      .setDesc( 'Tag to specify which notes to include in created timelines e.g. timeline for #timeline tag' )
      .addText(( text ) => {
        return text
          .setPlaceholder( this.plugin.settings.timelineTag )
          .onChange( async ( value: string ) => {
            this.plugin.settings.timelineTag = value
            await this.plugin.saveSettings()
          })
      })

    new Setting( containerEl )
      .setName( 'Chronological Direction' )
      .setDesc( 'When enabled, events will be sorted from old to new. Turn this setting off to sort from new to old.' )
      .addToggle(( toggle ) => {
        toggle.setValue( this.plugin.settings.sortDirection )
        toggle.onChange( async ( value: boolean ) => {
          this.plugin.settings.sortDirection = value
          await this.plugin.saveSettings()
        })
      })

    const acceptableValuesString = Object.values( AcceptableEventElements ).join( ', ' )
    new Setting( containerEl )
      .setName( 'Event Element Tag (HTML)' )
      .setDesc( `Default: div. Acceptable values are: ${acceptableValuesString}` )
      .addText(( text ) => {
        return text
          .setPlaceholder( this.plugin.settings.eventElement )
          .onChange( async ( value: AcceptableEventElements ) => {
            this.plugin.settings.eventElement = value
            await this.plugin.saveSettings()
          })
      })

    const fragment = document.createDocumentFragment()
    const div = document.createElement( 'div' )
    div.innerHTML = `Default: on. Turn this setting on to show a button on the ribbon to quickly insert new events.
        <br></br><strong>NOTE:</strong> Requires an app restart for changes to take effect.`
    fragment.appendChild( div )

    new Setting( containerEl )
      .setName( 'Show Ribbon Button' )
      .setDesc( fragment )
      .addToggle(( toggle ) => {
        toggle.setValue( this.plugin.settings.showRibbonCommand )
        toggle.onChange( async ( value: boolean ) => {
          this.plugin.settings.showRibbonCommand = value
          await this.plugin.saveSettings()
        })
      })

    new Setting( containerEl )
      .setName( 'Show Event Counter' )
      .setDesc(
        `Default: on. Adds an element to the editor status bar showing the total number
        of events in the current file. Helpful for vaults with lots of events.`
      )
      .addToggle(( toggle ) => {
        toggle.setValue( this.plugin.settings.showEventCounter )
        toggle.onChange( async ( value: boolean ) => {
          this.plugin.settings.showEventCounter = value
          await this.plugin.saveSettings()
        })
      })

    new Setting( containerEl )
      .setName( 'Display Note Preview On Hover' )
      .setDesc( 'When enabled, linked notes will display as a pop up when hovering over an event in the timeline.' )
      .addToggle(( toggle ) => {
        toggle.setValue( this.plugin.settings.notePreviewOnHover )
        toggle.onChange( async ( value ) => {
          this.plugin.settings.notePreviewOnHover = value
          await this.plugin.saveSettings()
        })
      })

    containerEl.createEl( 'h5', { text: 'Customize Frontmatter Keys' }).appendChild(
      createEl( 'p', {
        text: `Specify the front matter keys used to extract start dates, end dates,
         and titles for the timeline notes. Defaults to 'start-date', 'end-date', and 'title'.`,
        cls: 'setting-item-description'
      })
    )

    new Setting( containerEl )
      .setName( 'Start Date Keys' )
      .setDesc( 'Comma-separated list of frontmatter keys for start date. Example: start-date,fc-date' )
      .addText( text => {
        return text
          .setPlaceholder( this.plugin.settings.frontMatterKeys.startDateKey.join( ',' ))
          .onChange( async ( value ) => {
            this.plugin.settings.frontMatterKeys.startDateKey = value.split( ',' )
            await this.plugin.saveSettings()
          })
      })

    new Setting( containerEl )
      .setName( 'End Date Keys' )
      .setDesc( 'Comma-separated list of frontmatter keys for end date.' )
      .addText( text => {
        return text
          .setPlaceholder( this.plugin.settings.frontMatterKeys.endDateKey.join( ',' ))
          .onChange( async ( value ) => {
            this.plugin.settings.frontMatterKeys.endDateKey = value.split( ',' )
            await this.plugin.saveSettings()
          })
      })

    new Setting( containerEl )
      .setName( 'Title Keys' )
      .setDesc( 'Comma-separated list of frontmatter keys for title.' )
      .addText( text => {
        return text
          .setPlaceholder( this.plugin.settings.frontMatterKeys.titleKey.join( ',' ))
          .onChange( async ( value ) => {
            this.plugin.settings.frontMatterKeys.titleKey = value.split( ',' )
            await this.plugin.saveSettings()
          })
      })
  }
}<|MERGE_RESOLUTION|>--- conflicted
+++ resolved
@@ -1,15 +1,10 @@
-<<<<<<< HEAD
-=======
 import { AcceptableEventElements, TimelinesSettings, developerSettings } from './types'
 
->>>>>>> cda5d800
 import { App, PluginSettingTab, Setting } from 'obsidian'
 import { AcceptableEventElements } from './types'
 import TimelinesPlugin from './main'
 import { logger } from './utils'
 
-<<<<<<< HEAD
-=======
 export const DEFAULT_SETTINGS: TimelinesSettings = {
   eventElement: AcceptableEventElements.div,
   showEventCounter: true,
@@ -28,7 +23,6 @@
 
 export const RENDER_TIMELINE: RegExp = /<!--TIMELINE BEGIN tags=['"]([^"]*?)['"]-->([\s\S]*?)<!--TIMELINE END-->/i
 
->>>>>>> cda5d800
 export class TimelinesSettingTab extends PluginSettingTab {
   plugin: TimelinesPlugin
 
