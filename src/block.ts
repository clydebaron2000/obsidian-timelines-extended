import type { TimelinesSettings, TimelineArgs, AllNotesData, EventItem } from './types'
import type { TFile, MetadataCache, Vault } from 'obsidian'
import { MarkdownView } from 'obsidian'

import { RENDER_TIMELINE } from './constants'
import {
  filterMDFiles,
  buildTimelineDate,
  createDateArgument,
  getEventsInFile,
  getImgUrl,
  parseTag,
<<<<<<< HEAD
  createInternalLinkOnNoteCard,
  getEventData,
=======
  logger,
>>>>>>> cda5d800
} from './utils'

// Horizontal (Vis-Timeline) specific imports
import { Timeline } from 'vis-timeline/esnext'
import { DataSet } from 'vis-data'
import 'vis-timeline/styles/vis-timeline-graph2d.css'

export class TimelineProcessor {
  appVault: Vault
  args: TimelineArgs
  currentFileList: TFile[]
  files: TFile[]
  metadataCache: MetadataCache
  settings: TimelinesSettings

  constructor( settings: TimelinesSettings, metadataCache: MetadataCache, appVault: Vault ) {
    this.appVault = appVault
    this.files = this.appVault.getMarkdownFiles()
    this.metadataCache = metadataCache
    this.settings = settings
    this.args = {
      tags: [],
      divHeight: '400',
      startDate: '-1000',
      endDate: '3000',
      minDate: '-3000',
      maxDate: '3000'
    }
  }

  /**
   * Insert the statically generated timeline into the current note
   *
   * @param sourceView
   */
  async insertTimelineIntoCurrentNote(
    sourceView: MarkdownView,
  ) {
    const editor = sourceView.editor

    if ( !editor ) return

    const source = editor.getValue()
    const match = RENDER_TIMELINE.exec( source )

    if ( !match || match.length === 1 ) return

    const tagList = match[1]

    const div = document.createElement( 'div' )
    const rendered = document.createElement( 'div' )
    rendered.addClass( 'timeline-rendered' )
    rendered.setText( new Date().toString())

    div.appendChild( document.createComment( `TIMELINE BEGIN tags='${match[1]}'` ))
    await this.run( tagList, div, false )

    div.appendChild( rendered )
    div.appendChild( document.createComment( 'TIMELINE END' ))

    editor.setValue( source.replace( match[0], div.innerHTML ))
  }

  /**
<<<<<<< HEAD
=======
   * Create an empty timeline event in the current note
   *
   * @param sourceView
   */
  async createTimelineEventInCurrentNote(
    sourceView: MarkdownView
  ) {
    const editor = sourceView.editor

    if ( !editor ) return

    // create a div element with the correct data attributes
    const newEventElement = document.createElement( this.settings.eventElement )
    newEventElement.setAttribute( 'class', 'ob-timelines' )
    newEventElement.setAttribute( 'data-title', '' )
    newEventElement.setAttribute( 'data-description', '' )
    newEventElement.setAttribute( 'data-class', '' )
    newEventElement.setAttribute( 'data-type', '' )
    newEventElement.setAttribute( 'data-start-date', '' )
    newEventElement.setAttribute( 'data-end-date', '' )
    newEventElement.setAttribute( 'data-era', '' )
    newEventElement.setAttribute( 'data-path', '' )
    newEventElement.setAttribute( 'data-tags', '' )
    newEventElement.setText( 'New Event' )

    // add a newline and a tab after each data attribute
    let newElHtml = newEventElement.outerHTML.replace( /" /g, '"\n\t' )

    const regex = new RegExp( `>(\\s*.*?)\\s*</(${this.settings.eventElement})>`, 'g' )

    // put the new element's content text on it's own line and indent it, then add a newline
    newElHtml = newElHtml.replace( regex, `>\n\t$1\n</${this.settings.eventElement}>\n` )

    // insert the new element at the cursor position
    editor.replaceRange( newElHtml, editor.getCursor())
  }

  /**
   * Get the number of events to build the "Timeline: X event(s)" span in the status bar
   *
   * @param workspace
   */
  async getStatusBarText( workspace: Workspace ): Promise<string | null> {
    const file = workspace.getActiveViewOfType( MarkdownView ).file

    if ( !file ) {
      return null
    }

    const numEvents = await getNumEventsInFile( file, this.appVault )

    return `Timeline: ${numEvents} ${numEvents === 1 ? 'event' : 'events'}`
  }

  createTagList( tagString: string ): string[] {
    const tagList: string[] = []
    tagString.split( ';' ).forEach(( tag: string ) => {
      return parseTag( tag, tagList )
    })
    tagList.push( this.settings.timelineTag )

    return tagList
  }

  /**
>>>>>>> cda5d800
   * Read the arguments from the codeblock
   *
   * @param visTimeline - whether or not we're rendering a vis-timeline
   * @param source - the codeblock source string
   */
  async readArguments( visTimeline: boolean, source: string ) {
    if ( !visTimeline ) {
      // Parse the tags to search for the proper files
<<<<<<< HEAD
      this.args.tags = source.trim()
=======
      this.args.tags = this.createTagList( source.trim())
>>>>>>> cda5d800

      return
    }

    source.split( '\n' ).map(( entry ) => {
      if ( !entry ) return

      entry = entry.trim()
      const [ tag, rawValue ] = entry.split( '=' )
      const value = rawValue.trim()
      if ( tag === 'tags' ) {
        this.args[tag] = this.createTagList( value )
      } else {
        this.args[tag] = value
      }

    })
  }

  /**
   * Parse the list of files from the vault and extract the timeline data
   *
   * @param timelineNotes - notes which have our timeline tags
   * @param timelineDates - dates we parse from event data
   */
  async parseFiles(
    timelineNotes: AllNotesData,
    timelineDates: number[]
  ) {
    for ( const file of this.currentFileList ) {
      const [timelineData, frontMatter] = await getEventsInFile( file, this.appVault, this.metadataCache )

      for ( const event of timelineData as unknown as HTMLElement[] ) {
        if ( !( event instanceof HTMLElement )) continue

        const eventData = getEventData( event, file, frontMatter, this.settings.frontMatterKeys )
        const {
<<<<<<< HEAD
          startDate,
          noteTitle,
          noteClass,
          notePath,
          type,
          endDate,
          eventImg,
          era,
        } = eventData
=======
          dataset: {
            startDate,
            // if no title is specified, use the note's name
            title: noteTitle = file.name.replace( '.md', '' ),
            class: noteClass = '',
            type = 'box',
            endDate = null,
            img: eventImg = null,
            path,
            era,
            tags: overrideTags = '',
          }
        } = event
        const notePath = path ?? '/' + file.path
>>>>>>> cda5d800

        if ( overrideTags ) {
          logger( 'this note contains override tags' )
          const noteTags = overrideTags?.split( ';' )

          logger( 'noteTags:', noteTags )
          logger( 'this.args.tags:', this.args.tags )

          let overrideTagsAreContainedInTagList = false
          for ( const tag of noteTags ) {
            logger( 'examining tag:', tag )
            // loop over all the override tags and if any of them are in the tag list, add it
            if ( this.args.tags.includes( tag )) {
              logger( 'Override tags overlap with tag list, adding note' )
              overrideTagsAreContainedInTagList = true
              continue
            }
          }

          // if the override tags do not overlap with the tag list, do not display this note
          if ( !overrideTagsAreContainedInTagList ) {
            logger( 'Override tags do not overlap with tag list, skipping note' )
            continue
          }
        }

        // check if a valid date is specified
        const noteId = ( startDate?.charAt( 0 ) === '-' )
          ? -parseInt( startDate.substring( 1 ).split( '-' ).join( '' ))
          : parseInt( startDate.split( '-' ).join( '' ))

        if ( !Number.isInteger( noteId )) continue

        const imgUrl = getImgUrl( this.appVault.adapter, eventImg )
          ?? getImgUrl( this.appVault.adapter, frontMatter?.img )

        const note = {
          startDate,
          title: noteTitle,
          img: imgUrl,
          innerHTML: event.innerHTML ?? frontMatter?.html ?? '',
          path: notePath,
          class: noteClass,
          type,
          endDate,
          era,
        }

        if ( !timelineNotes[noteId] ) {
          timelineNotes[noteId] = [note]
          timelineDates.push( noteId )
        } else {
          // if note_id already present prepend or append to it
          timelineNotes[noteId][this.settings.sortDirection ? 'unshift' : 'push']( note )
<<<<<<< HEAD
=======

          logger( 'Repeat date: %o', timelineNotes[noteId] )
>>>>>>> cda5d800
        }
      }
    }
  }

  /**
   * Build a vertical timeline
   *
   * @param timelineDiv - the timeline html element
   * @param timelineNotes - notes which have our timeline tags
   * @param timelineDates - dates we parsed from event data
   * @param el - the element to append the timeline to
   */
  async buildVerticalTimeline(
    timelineDiv:HTMLElement,
    timelineNotes: AllNotesData,
    timelineDates: number[],
    el: HTMLElement
  ) {
    let eventCount = 0
    // Build the timeline html element
    for ( const date of timelineDates ) {
      const noteContainer = timelineDiv.createDiv({ cls: 'timeline-container' })
      const eventContainer = noteContainer.createDiv({
        cls: 'timeline-event-list',
        attr: { 'style': 'display: block' }
      })
      let dateText = timelineNotes[date][0].startDate.replace( /-0*$/g, '' ).replace( /-0*$/g, '' ).replace( /-0*$/g, '' )
      if ( timelineNotes[date][0].era ) {
        dateText += ` ${timelineNotes[date][0].era}`
      }
      const noteHeader = noteContainer.createEl( 'h2', { text: dateText })

      noteContainer.addEventListener( 'click', ( event ) => {
        event.preventDefault()
        const currentStyle = eventContainer.style
        if ( currentStyle.getPropertyValue( 'display' ) === 'none' ) {
          currentStyle.setProperty( 'display', 'block' )
          return
        }

        // TODO: Stop Propagation: don't close timeline-card when clicked.
        // `vis-timeline-graph2d.js` contains a method called `_updateContents` that makes the display
        // attribute disappear on click via line 7426: `element.innerHTML = '';`
        currentStyle.setProperty( 'display', 'none' )
      })

      const alignment = eventCount % 2 === 0 ? 'left' : 'right'
      noteContainer.addClass( `timeline-${alignment}` )
      noteHeader.setAttribute( 'style', `text-align: ${alignment};` )

      if ( !timelineNotes[date] ) continue

      for ( const eventAtDate of timelineNotes[date] ) {
        const noteCard = eventContainer.createDiv({ cls: 'timeline-card' })
        // add an image only if available
        if ( eventAtDate.img ) {
          noteCard.createDiv({
            cls: 'thumb',
            attr: { style: `background-image: url(${eventAtDate.img});` }
          })
        }

        if ( eventAtDate.class ) {
          noteCard.addClass( eventAtDate.class )
        }

        createInternalLinkOnNoteCard( eventAtDate, noteCard )
        noteCard.createEl( 'p', { text: eventAtDate.innerHTML.trim() })
      }
      eventCount++
    }

    // Replace the selected tags with the timeline html
    el.appendChild( timelineDiv )
    return
  }

  /**
   * Build a horizontal timeline
   *
   * @param timelineDiv - the timeline html element
   * @param timelineNotes - notes which have our timeline tags
   * @param timelineDates - dates we parsed from event data
   * @param el - the element to append the timeline to
   */
  async buildHorizontalTimeline(
    timelineDiv: HTMLElement,
    timelineNotes: AllNotesData,
    timelineDates: number[],
    el: HTMLElement
  ) {
    // Create a DataSet
    const items = new DataSet( [] )

    if ( !timelineDates ) {
      logger( 'No dates found for the timeline' )
      return
    }

    timelineDates.forEach(( date ) => {
      // add all events at this date
      Object.values( timelineNotes[date] ).forEach(( event ) => {
        const noteCard = document.createElement( 'div' )
        noteCard.className = 'timeline-card'

        // add an image only if available
        if ( event.img ) {
          noteCard.createDiv({
            cls: 'thumb',
            attr: { style: `background-image: url(${event.img});` }
          })
        }

        if ( event.class ) {
          noteCard.addClass( event.class )
        }

        createInternalLinkOnNoteCard( event, noteCard )
        noteCard.createEl( 'p', { text: event.innerHTML })

        const start = buildTimelineDate( event.startDate )
        const end = buildTimelineDate( event.endDate )

        if (
          start.toString() === 'Invalid Date' ||
          ( [ 'range', 'background' ].includes( event.type ) && end.toString() === 'Invalid Date' )
        ) {
          console.warn( 'Invalid start or end date - check for Month/Day values that are 0', { start, end, event })

          return
        }

        const eventItem: EventItem = {
          id: items.length + 1,
          content: event.title ?? '',
          title: noteCard.outerHTML as string,
          start: start,
          className: event.class ?? '',
          type: event.type,
          end: end ?? null,
          path: event.path,
        }

        // Add Event data
        items.add( eventItem )
      })
    })

    // Configuration for the Timeline
    const options = {
      start: createDateArgument( String( this.args.startDate )),
      end: createDateArgument( String( this.args.endDate )),
      min: createDateArgument( String( this.args.minDate )),
      max: createDateArgument( String( this.args.maxDate )),
      minHeight: Number( this.args.divHeight ),
      showCurrentTime: false,
      showTooltips: false,
      template: ( item: EventItem ) => {
        const eventContainer = document.createElement( this.settings.notePreviewOnHover ? 'a' : 'div' )
        if ( 'href' in eventContainer ) {
          eventContainer.addClass( 'internal-link' )
          eventContainer.href = item.path
        }

        eventContainer.setText( item.content )

        const eventCard = eventContainer.createDiv()
        eventCard.outerHTML = item.title

        eventContainer.addEventListener( 'click', ( event ) => {
          event.preventDefault()

          const el = eventContainer.getElementsByClassName( 'timeline-card' )[0] as HTMLElement
          el.style.setProperty( 'display', 'block' )
          el.style.setProperty( 'top', `-${el.clientHeight + 10}px` )
        })

        return eventContainer
      }
    }

    // Create a Timeline
    timelineDiv.setAttribute( 'class', 'timeline-vis' )
    new Timeline( timelineDiv, items, options )

    // Replace the selected tags with the timeline html
    el.appendChild( timelineDiv )
  }

  async showEmptyTimelineMessage( el: HTMLElement, tagList: string[] ) {
    const timelineDiv = document.createElement( 'div' )
    timelineDiv.setAttribute( 'class', 'empty-timeline' )
    const message = `No events found for tags: [ '${tagList.join( "', '" )}' ]`

    timelineDiv.createEl( 'p', { text: message })
    el.appendChild( timelineDiv )
  }

  async run(
    source: string,
    el: HTMLElement,
    visTimeline: boolean
  ) {
    // read arguments
    await this.readArguments( visTimeline, source )

    logger( 'this.args', this.args )

    // Filter all markdown files to only those containing the tag list
    this.currentFileList = this.files.filter(( file ) => {
      return filterMDFiles( file, Array.from( this.args.tags ), this.metadataCache )
    })

    if ( !this.currentFileList || this.currentFileList.length === 0 ) {
<<<<<<< HEAD
      console.log( 'No files found for the timeline' )
      await this.showEmptyTimelineMessage( el, tagList )
=======
      logger( 'No files found for the timeline' )
>>>>>>> cda5d800
      return
    }

    // Keep only the files that have the time info
    const timelineNotes = [] as AllNotesData
    let timelineDates = [] as number[]

    await this.parseFiles( timelineNotes, timelineDates )

    // Sort events based on setting
    timelineDates = timelineDates.sort(( d1, d2 ) => {
      return this.settings.sortDirection ? d1 - d2 : d2 - d1
    })

    const timelineDiv = document.createElement( 'div' )
    timelineDiv.setAttribute( 'class', 'timeline' )

    if ( !visTimeline ) {
      await this.buildVerticalTimeline( timelineDiv, timelineNotes, timelineDates, el )
      return
    }

    await this.buildHorizontalTimeline( timelineDiv, timelineNotes, timelineDates, el )
    return
  }
}<|MERGE_RESOLUTION|>--- conflicted
+++ resolved
@@ -10,12 +10,9 @@
   getEventsInFile,
   getImgUrl,
   parseTag,
-<<<<<<< HEAD
+  logger,
   createInternalLinkOnNoteCard,
   getEventData,
-=======
-  logger,
->>>>>>> cda5d800
 } from './utils'
 
 // Horizontal (Vis-Timeline) specific imports
@@ -80,74 +77,6 @@
   }
 
   /**
-<<<<<<< HEAD
-=======
-   * Create an empty timeline event in the current note
-   *
-   * @param sourceView
-   */
-  async createTimelineEventInCurrentNote(
-    sourceView: MarkdownView
-  ) {
-    const editor = sourceView.editor
-
-    if ( !editor ) return
-
-    // create a div element with the correct data attributes
-    const newEventElement = document.createElement( this.settings.eventElement )
-    newEventElement.setAttribute( 'class', 'ob-timelines' )
-    newEventElement.setAttribute( 'data-title', '' )
-    newEventElement.setAttribute( 'data-description', '' )
-    newEventElement.setAttribute( 'data-class', '' )
-    newEventElement.setAttribute( 'data-type', '' )
-    newEventElement.setAttribute( 'data-start-date', '' )
-    newEventElement.setAttribute( 'data-end-date', '' )
-    newEventElement.setAttribute( 'data-era', '' )
-    newEventElement.setAttribute( 'data-path', '' )
-    newEventElement.setAttribute( 'data-tags', '' )
-    newEventElement.setText( 'New Event' )
-
-    // add a newline and a tab after each data attribute
-    let newElHtml = newEventElement.outerHTML.replace( /" /g, '"\n\t' )
-
-    const regex = new RegExp( `>(\\s*.*?)\\s*</(${this.settings.eventElement})>`, 'g' )
-
-    // put the new element's content text on it's own line and indent it, then add a newline
-    newElHtml = newElHtml.replace( regex, `>\n\t$1\n</${this.settings.eventElement}>\n` )
-
-    // insert the new element at the cursor position
-    editor.replaceRange( newElHtml, editor.getCursor())
-  }
-
-  /**
-   * Get the number of events to build the "Timeline: X event(s)" span in the status bar
-   *
-   * @param workspace
-   */
-  async getStatusBarText( workspace: Workspace ): Promise<string | null> {
-    const file = workspace.getActiveViewOfType( MarkdownView ).file
-
-    if ( !file ) {
-      return null
-    }
-
-    const numEvents = await getNumEventsInFile( file, this.appVault )
-
-    return `Timeline: ${numEvents} ${numEvents === 1 ? 'event' : 'events'}`
-  }
-
-  createTagList( tagString: string ): string[] {
-    const tagList: string[] = []
-    tagString.split( ';' ).forEach(( tag: string ) => {
-      return parseTag( tag, tagList )
-    })
-    tagList.push( this.settings.timelineTag )
-
-    return tagList
-  }
-
-  /**
->>>>>>> cda5d800
    * Read the arguments from the codeblock
    *
    * @param visTimeline - whether or not we're rendering a vis-timeline
@@ -156,11 +85,7 @@
   async readArguments( visTimeline: boolean, source: string ) {
     if ( !visTimeline ) {
       // Parse the tags to search for the proper files
-<<<<<<< HEAD
-      this.args.tags = source.trim()
-=======
       this.args.tags = this.createTagList( source.trim())
->>>>>>> cda5d800
 
       return
     }
@@ -198,7 +123,6 @@
 
         const eventData = getEventData( event, file, frontMatter, this.settings.frontMatterKeys )
         const {
-<<<<<<< HEAD
           startDate,
           noteTitle,
           noteClass,
@@ -207,23 +131,8 @@
           endDate,
           eventImg,
           era,
+          tags: overrideTags = '',
         } = eventData
-=======
-          dataset: {
-            startDate,
-            // if no title is specified, use the note's name
-            title: noteTitle = file.name.replace( '.md', '' ),
-            class: noteClass = '',
-            type = 'box',
-            endDate = null,
-            img: eventImg = null,
-            path,
-            era,
-            tags: overrideTags = '',
-          }
-        } = event
-        const notePath = path ?? '/' + file.path
->>>>>>> cda5d800
 
         if ( overrideTags ) {
           logger( 'this note contains override tags' )
@@ -278,11 +187,8 @@
         } else {
           // if note_id already present prepend or append to it
           timelineNotes[noteId][this.settings.sortDirection ? 'unshift' : 'push']( note )
-<<<<<<< HEAD
-=======
 
           logger( 'Repeat date: %o', timelineNotes[noteId] )
->>>>>>> cda5d800
         }
       }
     }
@@ -498,12 +404,8 @@
     })
 
     if ( !this.currentFileList || this.currentFileList.length === 0 ) {
-<<<<<<< HEAD
-      console.log( 'No files found for the timeline' )
+      logger( 'No files found for the timeline' )
       await this.showEmptyTimelineMessage( el, tagList )
-=======
-      logger( 'No files found for the timeline' )
->>>>>>> cda5d800
       return
     }
 
