![Fork GitHub Release](https://img.shields.io/github/v/release/seanlowe/obsidian-timelines)
<!-- ![Fork GitHub Downloads Count](https://img.shields.io/github/downloads/seanlowe/obsidian-timelines/total) -->

![Legacy GitHub Release](https://img.shields.io/github/v/release/Darakah/obsidian-timelines?label=Last%20Legacy%20Release&color=red)
![Legacy GitHub Downloads Count](https://img.shields.io/github/downloads/Darakah/obsidian-timelines/total?label=Legacy%20Downloads&color=blue)
![Legacy GitHub Issues Count](https://img.shields.io/github/issues/Darakah/obsidian-timelines?label=Legacy%20Issues)


## First Things First
This is an updated fork of Darakah's famous [obsidian-timelines](https://www.github.com/Darakah/obsidian-timelines) plugin for the [Obsidian](https://www.obsidian.md) notes app. Based on what I've seen, there were numerous reports of bugs in the code, documentation was either lacking or frankly just confusing and it's been overall worked on irregularly. This fork, **Timelines (Revamped)**, aims to fix some of those problems.

But, credit should be placed where credit is due. Kudos to Darakah for his amazing work on the original version of this plugin. I've learned a lot just combing through the code as I was doing my refactors.

<br>

Below, I've edited the original README primarily to add clarity, but also to highlight some changes I've made to functionality, and add some additional example images.

<br>

# Timelines (Revamped)

Generate a chronological timeline in which all "events" are notes that include a specific tag or set of tags.

## Examples
<img src="./images/horizontal_example.png" align="left">
<img src="./images/vertical_example.png" align="right">

<h2 style="padding-top: 525px"> Inserting a Timeline </h2>

Rendering a timeline requires a couple *separate* pieces, the main two are:
1. "events" within a note, which can be specified by:
    - a `div` or a `span` HTML element, or
    - keys in the front matter to use the entire file as an "event", and
2. a `ob-timeline` code block or a timeline HTML comment in the note you wish to display the timeline in.

### Using a Timeline codeblock for dynamic rendering

Add the following codeblock in the note where you'd like to render a timeline:

![codeblock example](./images/vertical_codeblock.png)

The render block takes a single line which is the _list of tags_ (separated by semicolons) by which to filter timeline-tagged notes. For example, in the above example block, ONLY notes with all three tags (`timeline`, `test` and `now`) will be rendered.

You can display a horizontal timeline by building your codeblock like so:

![codeblock example](./images/horizontal_codeblock.png)

Breaking down the filters:
- `tags` are the tags you want displayed on your timeline, 
- `startDate`: where you want your timeline to initially start displaying
- `endDate`: where you initially want your timeline to end
- `divHeight`: how tall you would like the timeline to be
- `minDate`: minimum end-cap to prevent scrolling or viewing before this date
- `maxDate`: maximum end-cap to prevent scrolling or viewing after this date

### Using an HTML code block for static rendering

Insert the following HTML comment where a statically rendered timeline should be inserted:

```html
<!--TIMELINE BEGIN tags='test;now'-->

<!--TIMELINE END-->
```

Use the `Timelines: Render Static Timeline` command to generate a static timeline. The command will generate static HTML and populate it between the HTML comments (BEGIN/END).

Running the command again will replace everything in between the comments with a freshly rendered timeline.

Timeline event changes will not be detected using this method, but as it is creating static HTML, the generated content will be readable without Obsidian (on GitHub, via Obsidian publish, etc.).

## Tagging a note for a Timeline

There are 2 ways to include a note in a timeline: **Frontmatter** or **HTML tags**. If HTML tags are included in the note, they will be used. Otherwise, the timeline will default to gathering data from the frontmatter. See [Timeline Entries](#timeline-entries) for more information on how to create events. This section is for overarching information on how a note is considered valid.

For a note to be included in a timeline, the following must be valid:

1. The `timeline` tag must be included in that note. You can put the tags in your front matter, or in a #tag somewhere in the note body.

```
---
tags: [timeline, test, me, now]
---
```

2. The note must have all the specified tags to be included in the search. The front matter example above will be included in all of the following searches for any events within the note body: `test`, `test;me`, `test;me;now`, `me;now`, `test;now`

3. The note must contain either the appropriate frontmatter keys or at least one timeline `span` or `div` element containing the event information, see the next section.

When generating a timeline, a note will be ignored in the following cases:
- The note does not have the `timeline` tag (the tag specified in plugin settings)
- The note does not contain all the tags from the search list
- The note does not contain any valid timeline span/div elements

## Timeline Event Properties

Timeline events must specify the following: 
- a valid date, YEAR-MONTH-DAY-MINUTES (check info section below for more details)
- a valid class, specifically `ob-timelines` must be specified.

All other fields are optional.

Invalid timeline events will be skipped.

### Timeline Entries

#### Method 1: Frontmatter

```
---
start-date: 2010-06-34
end-date: 2020-01-12
title: A Time Range
type: range
color: blue
tags: [timeline, history]
---
```

Key specific notes:
- if a `title` key is not provided, it will use the name of the note by default.
- `color` supports the same values as listed below under the **CSS Class (`data-class`)** argument block.
- `type` supports the same values as listed below under the **Type (`data-type`)** argument block.
- `start-date`, `end-date`, and `title` may all be customized to match other installed plugins that use tags such as FC-Calendar or Digital Garden within settings. It will default to the keys listed but will search in order of specification should the user wish to add values. Multiple values are also accepted when comma-separated. 

#### Method 2: HTML

A timeline entry can be created using a `<span></span>` or `<div></div>` HTML element, with the following attributes: 

```html
<span
  class='ob-timelines'
  data-start-date='2000-10-10-00'
  data-title='Time Period Event'
  data-class='orange'
  data-img='absolute/path/to/image.png'
  data-type='background'
  data-end-date='2000-10-20-00'
>
	Some Time Period that only lasted 10 days
</span>

<div
  class='ob-timelines'
  data-start-date='2000-10-11-00'
  data-title='Another Event'
  data-type='range'
  data-end-date='2000-10-12-00'
>
	A minimal event
</div>
```

There are multiple ways to insert an event. Of course, you can do it manually, but there also exist two additional ways to quickly insert an event into your note (at your current mouse position):

  1. Click the `</>` button on the ribbon
  2. Open the command palette and run the `Insert Timeline Event`

Both of these will insert a new event `div` or `span` (it uses whichever value you've set in Settings but defaults to `div`) with all `data-*` attributes present but empty. Delete what you don't need, fill in what you want. 

### Customization

Timeline span and div entries (.ob-timelines class) are hidden in preview by default, however, if you wish to display content, try a snippet like this: 

```css
/* Render the ob-timelines span or div elements as inline blocks that use an italic font */
.ob-timelines {
  display: inline-block !important;
  font-style: italic;
}
/* Use the before pseudo element to display attributes of the span or div */
.ob-timelines::before {
  content: "🔖 " attr(data-start-date) ": " attr(data-title) ".";
  color: lilac;
  font-weight: 500;
}
```

Using the above snippet, a span like this: 

```html
<span class='ob-timelines' data-start-date='1499-03-28-00' data-title="An example"></span>
```

would be rendered as: 

![styled span example](./images/styled-event-span.png)

### Arguments

#### Dates (`data-start-date` and `data-end-date`):

The most important and essential info for the timeline entry is the **date**. Timeline entries can be used for fantasy timelines, leading to a simplified set of rules for valid dates.

A valid date is specified as `YEAR-MONTH-DAY-HOUR`.

- All four segments must be present.
- Each segment can contain only numbers, but can be any length.
- The YEAR (first segment) can be negative: `-123-45-678-9` is a valid date.

Rightmost-segments containing only zeros will be omitted when the timeline is generated, for example: 

- `2300-02-00-00` will display as `2300-02`
- `2300-00-00-00` will display as `2300`

##### Event Sorting

Event sorting is performed by converting the date into a number. For fantasy calendars, you may need to pad months, days, or hours with zeros to ensure sorting works properly. 

- `2300-02-00-00` is sorted as `2300020000`
- `-234-02-00-00` is sorted as `-234020000`

For statically generated timelines, events that occur at the same time are grouped, and are either prepended or appended to a list based on your timeline sorting preference.

#### Title (`data-title`):
  - Optional
  - If a title is not specified, the name of the note will be used

#### Background Image (`data-img`):
  - Optional
  - If an image is not specified, no image will be shown (just text)
  - If an invalid url is given, an empty black section will be seen for that note card

Note: Currently only assets specified via `http` or `absolute local path` will render. Obsidian release `v0.10.13` blocked obsidian links for background images. 

#### Era (`data-era`):
  - Optional
  - Adds this text to the date span in the timeline as an era designation. Useful for fictional calendars.
  - Applied after the date is formatted. So `2300-00-00-00` with the era set to `AB` would display `2300 AB`.

#### CSS Class (`data-class`):
  - Optional
  - Adds the applied css class to the note card associated with the timeline entry

Note: Acceptable values for `data-class` are `orange`, `yellow`, `red`, `blue`, `green`, `purple`, `pink`, and `gray`. If the value is not supplied, events will be colored white (or grey for background events) on the timeline.

#### Type (`data-type`):
  - Optional
  - Tells the timeline what type of event to display for this entry.

Note: Acceptable values for `data-type` are:
  - `background`, best used for time periods
  - `box`
  - `point`, which is exactly what it sounds like, and
  - `range`

#### Path (`data-path`):
  - Optional
  - An alternate path to link the title to (excluding `[[` and `]]`). Default to the note the event is defined in, but you can use this to specify other notes or link to headers or blocks internally within the note. For example, `data-path='My Note#Event Subhead'` would link directly to the `Event Subhead` header in `My Note`
  - If you use the "Page preview" plugin, this contents of this header will display when hovering over the title. Useful for quickly viewing expanded details without leaving the current timeline.

#### Tags (`data-tags`):
  - Optional
  - An override to the tags that the event should be counted with. Allows you to have a note with events on separate timelines. For example, 1 event has tag "A" - a second has tag "B". A combined timeline will display both, but now you can also have 2 separate timelines where only the applicable ("A" or "B") events will be displayed.
  - Values are a string of tags separated by semicolons, similar to the tags list on either of the codeblocks for displaying timelines. Ex: `data-tags="timeline-A;timeline-B"`

## Release Notes

<<<<<<< HEAD
### v2.0.0

Substantial change that vastly affects the functionality of **Timelines (Revamped)**: Merged PR from upstream repository - `Support frontmatter to add timeline entries` [#58](https://github.com/Darakah/obsidian-timelines/pull/58)

His notes about the change:
- added functionality to use frontmatter to add a note to the timeline
- added functionality to customize the frontmatter keys for better compatibility with other plugins
- added a hover preview setting for viewing notes within a timeline without having to click on the header to open them. 

Additional notes:
- added some additional types and type checking
- tweaked scss mixin `add-color` to make it easier to add additional color states depending on element state (selected, hover, etc.)
- added a render option for when there are no files that match the timeline's parameters
- added `pink` and `gray` to list of available colors
=======
### v1.2.0
Added functionality to override tags for a particular event. This allows you to have a note with events on separate timelines. Resolves github feature request: `[New Feature] Override tags defined on the page with a new attribute tags` [#12](https://github.com/seanlowe/obsidian-timelines/issues/12)

Additional changes:
- reworked how tags are parsed from code bock arguments
- added some utility functionality for debugging
>>>>>>> cda5d800

See the [changelog](./changelog.md) for more details on previous releases.

## License

Licensed under the MIT License.

## Support

Please feel free to open issues for any bugs or requests for additional functionality. Pull Requests are always welcome!<|MERGE_RESOLUTION|>--- conflicted
+++ resolved
@@ -256,7 +256,6 @@
 
 ## Release Notes
 
-<<<<<<< HEAD
 ### v2.0.0
 
 Substantial change that vastly affects the functionality of **Timelines (Revamped)**: Merged PR from upstream repository - `Support frontmatter to add timeline entries` [#58](https://github.com/Darakah/obsidian-timelines/pull/58)
@@ -271,14 +270,13 @@
 - tweaked scss mixin `add-color` to make it easier to add additional color states depending on element state (selected, hover, etc.)
 - added a render option for when there are no files that match the timeline's parameters
 - added `pink` and `gray` to list of available colors
-=======
+
 ### v1.2.0
 Added functionality to override tags for a particular event. This allows you to have a note with events on separate timelines. Resolves github feature request: `[New Feature] Override tags defined on the page with a new attribute tags` [#12](https://github.com/seanlowe/obsidian-timelines/issues/12)
 
 Additional changes:
 - reworked how tags are parsed from code bock arguments
 - added some utility functionality for debugging
->>>>>>> cda5d800
 
 See the [changelog](./changelog.md) for more details on previous releases.
 
