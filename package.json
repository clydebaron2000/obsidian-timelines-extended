{
<<<<<<< HEAD
    "name": "timelines-revamped",
    "version": "2.0.0",
    "description": "Generate a chronological timeline in which all 'events' are notes that include a specific tag or set of tags.",
    "main": "main.js",
    "scripts": {
        "dev": "rollup --config rollup.config.js -w",
        "build": "./scripts/build.sh",
        "bump:patch": "npm version patch --no-git-tag-version && node ./scripts/bump-manifest.mjs",
        "bump:minor": "npm version minor --no-git-tag-version && node ./scripts/bump-manifest.mjs",
        "bump:major": "npm version major --no-git-tag-version && node ./scripts/bump-manifest.mjs"
    },
    "keywords": [],
    "author": "",
    "license": "MIT",
    "devDependencies": {
        "@rollup/plugin-commonjs": "^15.1.0",
        "@rollup/plugin-node-resolve": "^9.0.0",
        "@rollup/plugin-typescript": "^6.1.0",
        "@types/node": "^14.18.54",
        "@typescript-eslint/eslint-plugin": "^6.2.1",
        "@typescript-eslint/parser": "^6.2.1",
        "eslint": "^8.46.0",
        "obsidian": "^1.3.5",
        "rollup": "^2.79.1",
        "sass": "^1.64.2",
        "tslib": "^2.6.1",
        "typescript": "^5.1.6"
    },
    "dependencies": {
        "rollup-plugin-styles": "^4.0.0",
        "vis-timeline": "^7.7.2"
    }
=======
  "name": "timelines-revamped",
  "version": "1.2.0",
  "description": "Generate a chronological timeline in which all 'events' are notes that include a specific tag or set of tags.",
  "main": "main.js",
  "scripts": {
    "dev": "rollup --config rollup.config.js -w",
    "build": "./scripts/build.sh",
    "bump:patch": "npm version patch --no-git-tag-version && node ./scripts/bump-manifest.mjs",
    "bump:minor": "npm version minor --no-git-tag-version && node ./scripts/bump-manifest.mjs",
    "bump:major": "npm version major --no-git-tag-version && node ./scripts/bump-manifest.mjs"
  },
  "keywords": [],
  "author": "",
  "license": "MIT",
  "devDependencies": {
    "@rollup/plugin-commonjs": "^15.1.0",
    "@rollup/plugin-node-resolve": "^9.0.0",
    "@rollup/plugin-typescript": "^6.0.0",
    "@types/node": "^14.14.2",
    "@typescript-eslint/eslint-plugin": "^6.1.0",
    "@typescript-eslint/parser": "^6.1.0",
    "eslint": "^8.45.0",
    "obsidian": "^1.2.8",
    "rollup": "^2.32.1",
    "sass": "^1.63.6",
    "tslib": "^2.0.3",
    "typescript": "^4.0.3"
  },
  "dependencies": {
    "rollup-plugin-styles": "^4.0.0",
    "vis-timeline": "^7.4.6"
  }
>>>>>>> cda5d800
}<|MERGE_RESOLUTION|>--- conflicted
+++ resolved
@@ -1,40 +1,6 @@
 {
-<<<<<<< HEAD
-    "name": "timelines-revamped",
-    "version": "2.0.0",
-    "description": "Generate a chronological timeline in which all 'events' are notes that include a specific tag or set of tags.",
-    "main": "main.js",
-    "scripts": {
-        "dev": "rollup --config rollup.config.js -w",
-        "build": "./scripts/build.sh",
-        "bump:patch": "npm version patch --no-git-tag-version && node ./scripts/bump-manifest.mjs",
-        "bump:minor": "npm version minor --no-git-tag-version && node ./scripts/bump-manifest.mjs",
-        "bump:major": "npm version major --no-git-tag-version && node ./scripts/bump-manifest.mjs"
-    },
-    "keywords": [],
-    "author": "",
-    "license": "MIT",
-    "devDependencies": {
-        "@rollup/plugin-commonjs": "^15.1.0",
-        "@rollup/plugin-node-resolve": "^9.0.0",
-        "@rollup/plugin-typescript": "^6.1.0",
-        "@types/node": "^14.18.54",
-        "@typescript-eslint/eslint-plugin": "^6.2.1",
-        "@typescript-eslint/parser": "^6.2.1",
-        "eslint": "^8.46.0",
-        "obsidian": "^1.3.5",
-        "rollup": "^2.79.1",
-        "sass": "^1.64.2",
-        "tslib": "^2.6.1",
-        "typescript": "^5.1.6"
-    },
-    "dependencies": {
-        "rollup-plugin-styles": "^4.0.0",
-        "vis-timeline": "^7.7.2"
-    }
-=======
   "name": "timelines-revamped",
-  "version": "1.2.0",
+  "version": "2.0.0",
   "description": "Generate a chronological timeline in which all 'events' are notes that include a specific tag or set of tags.",
   "main": "main.js",
   "scripts": {
@@ -50,20 +16,19 @@
   "devDependencies": {
     "@rollup/plugin-commonjs": "^15.1.0",
     "@rollup/plugin-node-resolve": "^9.0.0",
-    "@rollup/plugin-typescript": "^6.0.0",
-    "@types/node": "^14.14.2",
-    "@typescript-eslint/eslint-plugin": "^6.1.0",
-    "@typescript-eslint/parser": "^6.1.0",
-    "eslint": "^8.45.0",
-    "obsidian": "^1.2.8",
-    "rollup": "^2.32.1",
-    "sass": "^1.63.6",
-    "tslib": "^2.0.3",
-    "typescript": "^4.0.3"
+    "@rollup/plugin-typescript": "^6.1.0",
+    "@types/node": "^14.18.54",
+    "@typescript-eslint/eslint-plugin": "^6.2.1",
+    "@typescript-eslint/parser": "^6.2.1",
+    "eslint": "^8.46.0",
+    "obsidian": "^1.3.5",
+    "rollup": "^2.79.1",
+    "sass": "^1.64.2",
+    "tslib": "^2.6.1",
+    "typescript": "^5.1.6"
   },
   "dependencies": {
     "rollup-plugin-styles": "^4.0.0",
-    "vis-timeline": "^7.4.6"
+    "vis-timeline": "^7.7.2"
   }
->>>>>>> cda5d800
 }